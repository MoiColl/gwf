import os
from setuptools import setup

# Utility function to read the README file.  Used for the
# long_description.  It's nice, because now 1) we have a top level
# README file and 2) it's easier to type in the README file than to put
# a raw string in below ...

def read(fname):
    return open(os.path.join(os.path.dirname(__file__), fname)).read()

setup(
    name = "gwf",
<<<<<<< HEAD
    version = "0.3.1",
=======
    version = "0.3.2",
>>>>>>> 2ac10b49

    author = "Thomas Mailund",
    author_email = "mailund@birc.au.dk",

    description = ("Grid WorkFlow - a make-like system for"
                   "submitting jobs through qsub."),
    long_description=read('README'),
    keywords = "qsub make",
    license = "GNU GPLv3",
    url = "https://github.com/mailund/gwf",

    packages=['gwf', 'tests'],
    scripts=['scripts/gwf', 
             'scripts/gwf-workflow-graph',
             'scripts/gwf-print-schedule',
             'scripts/gwf-print-lists',
             'scripts/gwf-print-preprocessed',
             'scripts/gwf-print-targets'],

    test_suite='tests',

    classifiers=[
        "Development Status :: 4 - Beta",
        "Environment :: Console",
        "Topic :: Utilities",
        "Topic :: System :: Distributed Computing",
        "Intended Audience :: Science/Research",
        "License :: OSI Approved :: GNU General Public License (GPLv3)",
        "Programming Language :: Python",
    ],
)<|MERGE_RESOLUTION|>--- conflicted
+++ resolved
@@ -11,11 +11,7 @@
 
 setup(
     name = "gwf",
-<<<<<<< HEAD
-    version = "0.3.1",
-=======
     version = "0.3.2",
->>>>>>> 2ac10b49
 
     author = "Thomas Mailund",
     author_email = "mailund@birc.au.dk",
