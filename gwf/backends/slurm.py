import csv
import json
import logging
import os
import os.path
import subprocess
from distutils.spawn import find_executable

from . import Backend, FileLogsMixin
from ..exceptions import BackendError
from ..utils import cache, timer

logger = logging.getLogger(__name__)


# see squeue man page under JOB STATE CODES
JOB_STATE_CODES = {
    'BF': 'F',  # BOOT_FAIL
    'CA': 'F',  # CANCELLED
    'CD': 'C',  # COMPLETED
    'CF': 'R',  # CONFIGURING
    'CG': 'R',  # COMPLETING
    'F': 'F',   # FAILED
    'NF': 'F',  # NODE_FAIL
    'PD': 'Q',  # PENDING
    'PR': 'F',  # PREEMPTED
    'R': 'R',   # RUNNING
    'S': 'R',   # SUSPENDED
    'TO': 'F',  # TIMEOUT
    'SE': 'Q',  # SPECIAL_EXIT
}


OPTION_TABLE = {
    "nodes": "-N ",
    "cores": "-c ",
    "memory": "--mem=",
    "walltime": "-t ",
    "queue": "-p ",
    "account": "-A ",
    "constraint": "-C ",
    "mail_type": "--mail-type=",
    "mail_user": "--mail-user=",
    "qos": "--qos="
}


@cache
def _find_exe(name):
    exe = find_executable(name)
    if exe is None:
        raise BackendError('Could not find executable "{}".'.format(name))
    return exe


def _dump_atomic(obj, path):
    with open(path + '.new', 'w') as fileobj:
        json.dump(obj, fileobj)
        fileobj.flush()
        os.fsync(fileobj.fileno())
        fileobj.close()
    os.rename(path + '.new', path)


def _read_json(path):
    try:
        with open(path) as fileobj:
            return json.load(fileobj)
    except (OSError, ValueError):
        # Catch ValueError for compatibility with Python 3.4.2. I haven't been
        # able to figure out what is different between 3.4.2 and 3.5 that
        # causes this. Essentially, 3.4.2 raises a ValueError saying that it
        # cannot parse the empty string instead of raising an OSError
        # (FileNotFoundError does not exist in 3.4.2) saying that the file does
        # not exist.
        return {}


def _call_generic(executable_name, *args, input=None):
    executable_path = _find_exe(executable_name)
    proc = subprocess.Popen(
        [executable_path] + list(args),
        stdout=subprocess.PIPE,
        stderr=subprocess.PIPE,
        stdin=subprocess.PIPE,
        universal_newlines=True,
    )
    stdout, stderr = proc.communicate(input)
    if proc.returncode != 0:
        raise BackendError(stderr)
    return stdout, stderr


def _call_sacct(job_id):
    return _call_generic(
        'sacct', '--noheader', '--long', '--parsable2', '--allocations', '--jobs', job_id
    )


def _call_squeue():
    return _call_generic('squeue', '--noheader', '--format=%i;%t;%E')

<<<<<<< HEAD
    cmd = [sbatch_path, "--parsable"]
    if dependencies:
        cmd.append(
            "--dependency=afterok:{}".format(":".join(dependencies))
        )
=======
>>>>>>> 4876f959

def _call_scancel(job_id):
    return _call_generic('scancel_', '-j', job_id)


def _call_sbatch(script, dependencies):
    args = ['--parsable']
    if dependencies:
        args.append('--dependency=afterok:{}'.format(','.join(dependencies)))
    return _call_generic('sbatch', *args, input=script)


@timer('Fetching slurm job states with squeue took %0.2fms', logger=logger)
def _get_live_job_states():
    """Ask Slurm for the state of all live jobs.

    There are two reasons why we ask for all the jobs:

        1. We don't want to spawn a subprocesses for each job
        2. Asking for multiple specific jobs would involve building a
           potentially very long commandline - which could fail if too long.

    :return: a dict mapping from job id to either 'R', 'H', 'Q' or '?'.
    """

    # The only reason this is a method instead of a function outside the
    # class is that the we need access to self.squeue. Maybe this should
    stdout, _ = _call_squeue()

    reader = csv.reader(
        stdout.splitlines(),
        delimiter=';',
        quoting=csv.QUOTE_NONE,
    )

    result = {}
    for job_id, state, depends in reader:
        simple_state = JOB_STATE_CODES[state]
        if simple_state == 'Q' and depends:
            result[job_id] = 'H'
        else:
            result[job_id] = simple_state
    return result


class SlurmBackend(FileLogsMixin, Backend):
    """Backend for the Slurm workload manager.

    To use this backend you must activate the `slurm` backend.

    **Backend options:**

    None available.

    **Target options:**

    * **cores (int):**
      Number of cores allocated to this target (default: 1).
    * **memory (str):**
      Memory allocated to this target (default: 1).
    * **walltime (str):**
      Time limit for this target (default: 01:00:00).
    * **queue (str):**
      Queue to submit the target to. To specify multiple queues, specify a
      comma-separated list of queue names.
    * **account (str):**
      Account to be used when running the target.
    * **constraint (str):**
      Constraint string. Equivalent to setting the `--constraint` flag on
      `sbatch`.
    * **qos (str):**
      Quality-of-service strring. Equivalent to setting the `--qos` flog
      on `sbatch`.
    """

    supported_options = set(OPTION_TABLE.keys())
    option_defaults = {
        'cores': 1,
        'memory': '1g',
        'walltime': '01:00:00',
    }

    _JOB_DB_PATH = '.gwf/slurm-backend-jobdb.json'

    def configure(self, working_dir, config):
        super().configure(working_dir, config)

        # Make sure that directory for log files exists.
        self._log_dir = os.path.join(self.working_dir, '.gwf/logs')
        if not os.path.exists(self._log_dir):
            logger.debug(
                'Log directory "%s" does not exist. Creating.',
                self._log_dir
            )
            os.makedirs(self._log_dir)

        # TODO: maybe use some sort of actual db instead of a file?
        self._job_db = _read_json(os.path.join(working_dir, self._JOB_DB_PATH))

        self._live_job_states = _get_live_job_states()
        logger.debug('found %d jobs', len(self._live_job_states))

    def close(self):
        if hasattr(self, '_job_db'):
            _dump_atomic(
                self._job_db,
                os.path.join(self.working_dir, self._JOB_DB_PATH)
            )

    def submitted(self, target):
        return (target.name in self._job_db and
                self._job_db[target.name] in self._live_job_states)

    def running(self, target):
        target_job_id = self._job_db.get(target.name, None)
        return self._live_job_states.get(target_job_id, '?') == 'R'

    def failed(self, target):
        target_job_id = self._job_db.get(target.name, None)
        return self._live_job_states.get(target_job_id, '?') == 'F'

    def completed(self, target):
        target_job_id = self._job_db.get(target.name, None)
        return self._live_job_states.get(target_job_id, '?') == 'C'

    def submit(self, target, dependencies):
        dependency_ids = [
            self._job_db[dep.name]
            for dep in dependencies
            if dep.name in self._job_db
        ]

        script = self._compile_script(target)

        stdout, _ = _call_sbatch(script, dependency_ids)
        new_job_id = stdout.strip()

        self._job_db[target.name] = new_job_id

        # New jobs are assumed to be on-hold until the next time gwf is
        # invoked
        self._live_job_states[new_job_id] = 'H'

    def cancel(self, target):
        """Cancel a target."""
        job_id = self._job_db.get(target.name, '?')
        if job_id not in self._live_job_states:
            raise BackendError('Cannot cancel non-running target.')
        _call_scancel(job_id)

    @staticmethod
    def _compile_script(target):
        option_str = "#SBATCH {0}{1}"

        out = []
        out.append('#!/bin/bash')
        out.append('')
        out.append('####################')
        out.append('# Generated by GWF #')
        out.append('####################')
        out.append('')

        out.append(option_str.format('--job-name=', target.name))

        for option_name, option_value in target.options.items():
            out.append(
                option_str.format(
                    OPTION_TABLE[option_name],
                    option_value
                )
            )

        out.append(option_str.format(
            '--output=', FileLogsMixin.stdout_path(target)))
        out.append(option_str.format(
            '--error=', FileLogsMixin.stderr_path(target)))

        out.append('')
        out.append('cd {}'.format(target.working_dir))
        out.append('export GWF_JOBID=$SLURM_JOBID')
        out.append('export GWF_TARGET_NAME="{}"'.format(target.name))
        out.append('set -e')
        out.append('')
        out.append(target.spec)
        return '\n'.join(out)<|MERGE_RESOLUTION|>--- conflicted
+++ resolved
@@ -100,14 +100,6 @@
 def _call_squeue():
     return _call_generic('squeue', '--noheader', '--format=%i;%t;%E')
 
-<<<<<<< HEAD
-    cmd = [sbatch_path, "--parsable"]
-    if dependencies:
-        cmd.append(
-            "--dependency=afterok:{}".format(":".join(dependencies))
-        )
-=======
->>>>>>> 4876f959
 
 def _call_scancel(job_id):
     return _call_generic('scancel_', '-j', job_id)
