--- conflicted
+++ resolved
@@ -11,32 +11,10 @@
 
 class Backend(Extension):
 
-<<<<<<< HEAD
-        if not hasattr(cls, 'name'):
-            raise GWFError(
-                'Backend {} does not declare name class variable.'.format(name)
-            )
-
-        register_backend(getattr(cls, 'name'), cls)
-        return cls
-
-
-class Backend(metaclass=BackendType):
-
     """Abstract base class for backends.
 
-    All backends should inherit from this class and implement the necessary
-    methods.
-
-    Note that :func:`schedule` and :func:`schedule_many` should not be
-    overridden since their implementation is provided by this class. In fact,
-    overriding any of these two methods will raise an exception.
-=======
-    """Abstract base class for backends.
->>>>>>> bda702cb
-
     A backend is initialized with an instance of
-    :class:`~gwf.core.PreparedWorkflow`.
+    :class:`gwf.core.PreparedWorkflow`.
     """
 
     def __init__(self, workflow):
@@ -129,14 +107,10 @@
         """Close the backend."""
 
     def schedule(self, target):
-<<<<<<< HEAD
-        """Schedule and submit a :class:`gwf.Target` and its dependencies."""
-=======
         """Schedule and submit a :class:`gwf.Target` and its dependencies.
 
         This method is provided by :class:`Backend` and should not be overriden.
         """
->>>>>>> bda702cb
         logger.debug('Scheduling target %s.', target.name)
 
         if self.submitted(target):
