import abc
import logging
import warnings

from ..core import PreparedWorkflow
from ..exceptions import WorkflowNotPreparedError
from ..ext import Extension
from ..utils import dfs

logger = logging.getLogger(__name__)


<<<<<<< HEAD
def register_backend(name, backend_cls):
    BACKENDS[name] = backend_cls


def get_backends():
    return dict(BACKENDS)


class BackendType(type):

    def __new__(meta, name, bases, class_dict):
        cls = type.__new__(meta, name, bases, class_dict)

        # Do not register the base Backend class.
        if name == 'Backend':
            return cls

        if 'name' not in class_dict:
            raise GWFError(
                'Backend {} does not declare name class variable.'.format(name)
            )

        if 'schedule' in class_dict or 'schedule_all' in class_dict:
            warnings.warn(
                'Subclasses of Backend should not override schedule() or '
                'schedule_all().'
            )

        register_backend(getattr(cls, 'name'), cls)
        return cls


class Backend(metaclass=BackendType):
=======
class Backend(Extension):
>>>>>>> 871a148a

    """Abstract base class for backends.

    A backend is initialized with an instance of
    :class:`gwf.core.PreparedWorkflow`.
    """

    def __init__(self, workflow):
        """Initialize the backend.

        This method should never be overriden by subclasses.
        """
        if not isinstance(workflow, PreparedWorkflow):
            raise WorkflowNotPreparedError()
        self.workflow = workflow

        all_options = {option_name
                       for target in workflow.targets.values()
                       for option_name in target.options}

        for option_name in all_options:
            if option_name not in self.supported_options:
<<<<<<< HEAD
                logger.warn(
=======
                logger.warning(
>>>>>>> 871a148a
                    'Backend "%s" does not support option "%s".',
                    self.name,
                    option_name
                )

<<<<<<< HEAD

=======
    @property
    def supported_options(self):
        """Return the options supported on targets."""

    @property
    def option_defaults(self):
        """Return defaults for required target options."""
        return {}

    @abc.abstractmethod
>>>>>>> 871a148a
    def configure(self, **options):
        """Configure the backend.

        This method *must* be called before any other method on the backend
        is used. Unless the backend is initialized directly, *gwf* is
        responsible for calling :func:`configure` to configure the backend.
        """
<<<<<<< HEAD
        pass

=======

    @abc.abstractmethod
>>>>>>> 871a148a
    def submitted(self, target):
        """Return whether the target has been submitted."""

    @abc.abstractmethod
    def running(self, target):
        """Return whether the target is running."""

    @abc.abstractmethod
    def submit(self, target):
        """Submit a target."""

    @abc.abstractmethod
    def cancel(self, target):
        """Cancel a target."""

    @abc.abstractmethod
    def logs(self, target, stderr=False, rewind=0):
        """Return log files for a target.

        If `target` has been run multiple times, the latest log will be
        shown by default. To retrieve logs from an earlier run of the target,
        specify how many runs to rewind using the `rewind` parameter. E.g. to
        see the log from three runs ago, specify `rewind=2`. If the backend
        cannot return logs for the specified time point a
        :class:`~gwf.exceptions.NoLogFoundError` is raised.

        By default only standard output (stdout) is returned. If `stderr=True`
        the function will return a tuple (stdout, stderr).

        :param gwf.Target target:
            Target to return logs for.
        :param bool stderr:
            default: False. If true, the method will return a tuple consisting
            of both the standard and error output.
        :param int rewind:
            default: 0. Specify this parameter to obtain logs from earlier
            runs of the target. By default the latest log will be returned.
            To obtain logs from the previous run, specify `rewind=1` etc.
        :return:
            A file-like object or a tuple (stdout, stderr) of file-like objects.
            The user is responsible for closing the returned file(s) after use.
        :raises gwf.exceptions.NoLogFoundError:
            if the backend could not find a log for the given target at the
            given time point.
        """

    def close(self):
        """Close the backend."""

    def close(self):
        """Close the backend."""
        pass

    def schedule(self, target):
        """Schedule and submit a :class:`gwf.Target` and its dependencies.

        This method is provided by :class:`Backend` and should not be overriden.
        """
        logger.debug('Scheduling target %s.', target.name)

        if self.submitted(target):
            logger.debug('Target %s has already been submitted.', target.name)
            return []

        scheduled = []
        for dependency in dfs(target, self.workflow.dependencies):
            logger.info(
                'Scheduling dependency %s of %s',
                dependency.name,
                target.name
            )

            if self.submitted(dependency):
                logger.debug(
                    'Target %s has already been submitted.',
                    dependency.name
                )
                continue

            if not self.workflow.should_run(dependency):
                logger.debug(
                    'Target %s should not run.',
                    dependency.name
                )
                continue

            logger.info('Submitting dependency %s', dependency.name)

            self.submit(dependency)
            scheduled.append(dependency)

        return scheduled

    def schedule_many(self, targets):
        """Schedule a list of :class:`gwf.Target` and their dependencies.

        Will schedule the targets in `targets` with :func:`schedule`
        and return a list of schedules.

        This method is provided by :class:`Backend` and should not be overriden.

        :param list targets: A list of targets to be scheduled.
        :return: A list of schedules, one for each target in `targets`.
        """
        schedules = []
        for target in targets:
            schedules.append(self.schedule(target))
        return schedules<|MERGE_RESOLUTION|>--- conflicted
+++ resolved
@@ -1,6 +1,5 @@
 import abc
 import logging
-import warnings
 
 from ..core import PreparedWorkflow
 from ..exceptions import WorkflowNotPreparedError
@@ -10,43 +9,7 @@
 logger = logging.getLogger(__name__)
 
 
-<<<<<<< HEAD
-def register_backend(name, backend_cls):
-    BACKENDS[name] = backend_cls
-
-
-def get_backends():
-    return dict(BACKENDS)
-
-
-class BackendType(type):
-
-    def __new__(meta, name, bases, class_dict):
-        cls = type.__new__(meta, name, bases, class_dict)
-
-        # Do not register the base Backend class.
-        if name == 'Backend':
-            return cls
-
-        if 'name' not in class_dict:
-            raise GWFError(
-                'Backend {} does not declare name class variable.'.format(name)
-            )
-
-        if 'schedule' in class_dict or 'schedule_all' in class_dict:
-            warnings.warn(
-                'Subclasses of Backend should not override schedule() or '
-                'schedule_all().'
-            )
-
-        register_backend(getattr(cls, 'name'), cls)
-        return cls
-
-
-class Backend(metaclass=BackendType):
-=======
 class Backend(Extension):
->>>>>>> 871a148a
 
     """Abstract base class for backends.
 
@@ -69,19 +32,12 @@
 
         for option_name in all_options:
             if option_name not in self.supported_options:
-<<<<<<< HEAD
-                logger.warn(
-=======
                 logger.warning(
->>>>>>> 871a148a
                     'Backend "%s" does not support option "%s".',
                     self.name,
                     option_name
                 )
 
-<<<<<<< HEAD
-
-=======
     @property
     def supported_options(self):
         """Return the options supported on targets."""
@@ -92,7 +48,6 @@
         return {}
 
     @abc.abstractmethod
->>>>>>> 871a148a
     def configure(self, **options):
         """Configure the backend.
 
@@ -100,13 +55,8 @@
         is used. Unless the backend is initialized directly, *gwf* is
         responsible for calling :func:`configure` to configure the backend.
         """
-<<<<<<< HEAD
-        pass
-
-=======
 
     @abc.abstractmethod
->>>>>>> 871a148a
     def submitted(self, target):
         """Return whether the target has been submitted."""
 
@@ -155,10 +105,6 @@
 
     def close(self):
         """Close the backend."""
-
-    def close(self):
-        """Close the backend."""
-        pass
 
     def schedule(self, target):
         """Schedule and submit a :class:`gwf.Target` and its dependencies.
